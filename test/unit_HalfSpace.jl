--- conflicted
+++ resolved
@@ -82,7 +82,6 @@
     empty_intersection, v = is_intersection_empty(hs1, hs4, true)
     @test !is_intersection_empty(hs1, hs4) && !empty_intersection && v ∈ hs1 && v ∈ hs4
 
-<<<<<<< HEAD
     # check for tighter constraint
     c1 = HalfSpace([1., 0.], 1.)
     c2 = HalfSpace([2., 0.], 2.)
@@ -91,11 +90,11 @@
           LazySets.is_tighter_same_dir_2D(c3, c2)
     @test !LazySets.is_tighter_same_dir_2D(c1, c2, strict=true) &&
           LazySets.is_tighter_same_dir_2D(c3, c2, strict=true)
-=======
+
     # test linear map of a half-space
     H = HalfSpace(N[1.0, -1.0], N(0.0)) # x <= y
     M = Matrix(-N(1.0)*I, 2, 2)
     MH = linear_map(M, H)
     @test constraints_list(MH)[1] == HalfSpace(N[-1.0, 1.0], N(0.0)) # x >= y
->>>>>>> 279ccd9b
+
 end