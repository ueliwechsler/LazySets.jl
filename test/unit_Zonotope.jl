for N in [Float64, Rational{Int}, Float32]
    # random zonotope
    rand(Zonotope)

    # 1D Zonotope
    z = Zonotope(N[0], Matrix{N}(I, 1, 1))
    # Test Dimension
    @test dim(z) == 1
    # Test Support Vector
    d = N[1]
    @test σ(d, z) == N[1]
    d = N[-1]
    @test σ(d, z) == N[-1]

    # 2D Zonotope
    z = Zonotope(N[0, 0], Matrix{N}(I, 2, 2))
    # Test Dimension
    @test dim(z) == 2
    # Test Support Vector
    d = N[1, 0]
    @test σ(d, z) == N[1, 1] || N[1, -1]
    d = N[-1, 0]
    @test σ(d, z) == N[-1, 1] || N[-1, -1]
    d = N[0, 1]
    @test σ(d, z) == N[1, 1] || N[-1, 1]
    d = N[0, -1]
    @test σ(d, z) == N[1, -1] || N[-1, -1]

    # 2D Zonotope not 0-centered
    z = Zonotope(N[1, 2], Matrix{N}(I, 2, 2))
    # Test Dimension
    @test dim(z) == 2
    # Test Support Vector
    d = N[1, 0]
    @test σ(d, z) == N[2, 3]
    d = N[-1, 0]
    @test σ(d, z) == N[0, 3]
    d = N[0, 1]
    @test σ(d, z) == N[2, 3]
    d = N[0, -1]
    @test σ(d, z) == N[2, 1]

    # boundedness
    @test isbounded(z)

    # isempty
    @test !isempty(z)

    # an_element function
    @test an_element(z) ∈ z

    # concrete operations
    Z1 = Zonotope(N[1, 1], N[1 1; -1 1])
    Z2 = Zonotope(N[-1, 1], Matrix{N}(I, 2, 2))
    A = N[0.5 1; 1 0.5]

    # concrete Minkowski sum
    Z3 = minkowski_sum(Z1, Z2)
    @test Z3.center == N[0, 2]
    @test Z3.generators == N[1 1 1 0; -1 1 0 1]

    # concrete linear map and scale
    Z4 = linear_map(A, Z3)
    @test Z4.center == N[2, 1]
    @test Z4.generators == N[-0.5 1.5 0.5 1; 0.5 1.5 1 0.5]
    Z5 = scale(0.5, Z3)
    @test Z5.center == N[0, 1]
    @test Z5.generators == N[0.5 0.5 0.5 0; -0.5 0.5 0 0.5]

    # intersection with a hyperplane
    H1 = Hyperplane(N[1, 1], N(3))
    intersection_empty, point = is_intersection_empty(Z1, H1, true)
    @test !is_intersection_empty(Z1, H1) && !intersection_empty &&
          point ∈ Z1 && point ∈ H1
    H2 = Hyperplane(N[1, 1], N(-11))
    @test is_intersection_empty(Z1, H2) && is_intersection_empty(Z1, H2, true)[1]
    @test !is_intersection_empty(H1, Z1)
    @test is_intersection_empty(H2, Z1) && is_intersection_empty(H2, Z1, true)[1]

    # test number of generators
    Z = Zonotope(N[2, 1], N[-0.5 1.5 0.5 1; 0.5 1.5 1 0.5])
    @test ngens(Z) == 4
    # test order reduction
    Zred1 = reduce_order(Z, 1)
    @test ngens(Zred1) == 2
    @test order(Zred1) == 1
    Zred2 = reduce_order(Z, 2)
    @test ngens(Zred2) == 4
    @test order(Zred2) == 2
    Z = Zonotope(N[2, 1], N[-0.5 1.5 0.5 1 0 1; 0.5 1.5 1 0.5 1 0])
    Zred3 = reduce_order(Z, 2)
    @test ngens(Zred3) == 4
    @test order(Zred3) == 2

    # test conversion from hyperrectangular sets
    Z = convert(Zonotope, Hyperrectangle(N[2, 3], N[4, 5]))
    @test Z.center == N[2, 3] && diag(Z.generators) == N[4, 5]
    convert(Zonotope, BallInf(N[5, 3], N(2)))
<<<<<<< HEAD

    # split a zonotope
    Z = Zonotope(N[0, 0], N[1 1; -1 1])
    Z1, Z2 = split(Z, 1) # in this case the splitting is exact
    @test Z1 ⊆ Z && Z2 ⊆ Z
=======
end

for N in [Float64, Rational{Int}]
    # conversion to HPolytope
    # 1D
    Z = Zonotope(N[0], Matrix{N}(I, 1, 1))
    P = HPolytope(constraints_list(Z))
    for d in [N[1], N[-1]]
        @test ρ(d, P) == ρ(d, Z)
    end
    # 2D
    Z = Zonotope(N[0, 0], Matrix{N}(I, 2, 2))
    P = HPolytope(constraints_list(Z))
    for d in LazySets.Approximations.BoxDiagDirections{N}(2)
        @test ρ(d, P) == ρ(d, Z)
    end
>>>>>>> c2de461c
end<|MERGE_RESOLUTION|>--- conflicted
+++ resolved
@@ -96,13 +96,11 @@
     Z = convert(Zonotope, Hyperrectangle(N[2, 3], N[4, 5]))
     @test Z.center == N[2, 3] && diag(Z.generators) == N[4, 5]
     convert(Zonotope, BallInf(N[5, 3], N(2)))
-<<<<<<< HEAD
 
     # split a zonotope
     Z = Zonotope(N[0, 0], N[1 1; -1 1])
     Z1, Z2 = split(Z, 1) # in this case the splitting is exact
     @test Z1 ⊆ Z && Z2 ⊆ Z
-=======
 end
 
 for N in [Float64, Rational{Int}]
@@ -119,5 +117,4 @@
     for d in LazySets.Approximations.BoxDiagDirections{N}(2)
         @test ρ(d, P) == ρ(d, Z)
     end
->>>>>>> c2de461c
 end