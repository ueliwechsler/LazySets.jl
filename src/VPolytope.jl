--- conflicted
+++ resolved
@@ -223,33 +223,6 @@
 end
 
 """
-<<<<<<< HEAD
-    convex_hull(P::VPolygon{N};
-                backend=default_polyhedra_backend(P, N)) where {N}
-
-Take the convex hull of the vertices of the given polytope.
-
-### Input
-
-- `P` -- polytope in vertex representation
-
-### Output
-
-A new polytope such that its vertices are the convex hull of the given polytope.
-
-### Notes
-
-For performance reasons, it is suggested to use the `CDDLib.Library()` backend
-for the `convex_hull`.
-"""
-function convex_hull(P::VPolytope{N};
-                     backend=default_polyhedra_backend(P, N)) where {N}
-    @assert isdefined(@__MODULE__, :Polyhedra) "the function `convex_hull` needs " *
-                                               "the package 'Polyhedra' to be loaded"
-    Q = polyhedron(P; backend=backend)
-    removevredundancy!(Q)
-    return VPolytope(Q)
-=======
     cartesian_product(P1::VPolytope{N}, P2::VPolytope{N};
                       [backend]=default_polyhedra_backend(P1, N)) where {N}
 
@@ -275,7 +248,6 @@
     Pcp = vcartesianproduct(polyhedron(P1; backend=backend),
                             polyhedron(P2; backend=backend))
     return VPolytope(Pcp)
->>>>>>> b64b9cb3
 end
 
 # ==========================================
