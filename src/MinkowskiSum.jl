--- conflicted
+++ resolved
@@ -26,7 +26,6 @@
     MinkowskiSum{T1,T2}(X, Y)
 
 """
-<<<<<<< HEAD
     X + Y
 
 Convenience constructor for Minkowski sum.
@@ -75,33 +74,11 @@
 Minkowski sum.
 """
 +(∅::EmptySet, X::LazySet) = EmptySet()
-=======
-    +(X::LazySet, Y::LazySet)
-
-Return the Minkowski sum of two convex sets.
-
-### Input
-
-- `X` -- convex set
-- `Y` -- convex set
-
-### Output
-
-The Minkowski sum of the two convex sets.
-"""
-function +(X::LazySet, Y::LazySet)
-    return MinkowskiSum(X, Y)
-end
->>>>>>> 051b28ca
 
 """
     dim(ms::MinkowskiSum)::Int
 
-<<<<<<< HEAD
-Ambient dimension of a Minkowski sum.
-=======
 Return the dimension of a Minkowski sum.
->>>>>>> 051b28ca
 
 ### Input
 
@@ -111,13 +88,7 @@
 
 The ambient dimension of the Minkowski sum.
 """
-<<<<<<< HEAD
-dim(ms::MinkowskiSum) = dim(ms.X)
-=======
-function dim(ms::MinkowskiSum)::Int
-    return dim(ms.X)
-end
->>>>>>> 051b28ca
+dim(ms::MinkowskiSum)::Int = dim(ms.X)
 
 """
     σ(d::AbstractVector{<:Real}, ms::MinkowskiSum)::AbstractVector{<:Real}
