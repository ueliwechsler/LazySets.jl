--- conflicted
+++ resolved
@@ -26,11 +26,7 @@
     MinkowskiSum{T1,T2}(X, Y)
 
 """
-<<<<<<< HEAD
-    +(X::LazySet, Y::LazySet)::MinkowskiSum
-=======
     X + Y
->>>>>>> 80336d15
 
 Convenience constructor for Minkowski sum.
 
@@ -43,11 +39,6 @@
 
 The symbolic Minkowski sum of ``X`` and ``Y``.
 """
-<<<<<<< HEAD
-function +(X::LazySet, Y::LazySet)::MinkowskiSum
-    return MinkowskiSum(X, Y)
-end
-=======
 +(X::LazySet, Y::LazySet) = MinkowskiSum(X, Y)
 
 ⊕(X::LazySet, Y::LazySet) = +(X, Y)
@@ -93,7 +84,6 @@
 +(X::ZeroSet, ::ZeroSet) = X
 
 +(::ZeroSet, X::LazySet) = X
->>>>>>> 80336d15
 
 """
     dim(ms::MinkowskiSum)::Int
@@ -225,11 +215,7 @@
 end
 
 """
-<<<<<<< HEAD
-    +(msa::MinkowskiSumArray, ::VoidSet)::MinkowskiSumArray
-=======
-    +(msa, Z)
->>>>>>> 80336d15
+    +(msa::MinkowskiSumArray, Z::ZeroSet)::MinkowskiSumArray
 
 Returns the original array because addition with an empty set is a no-op.
 
