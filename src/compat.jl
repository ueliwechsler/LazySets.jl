--- conflicted
+++ resolved
@@ -14,15 +14,9 @@
 
 @static if VERSION < v"0.7-"
     using Compat.Random
-<<<<<<< HEAD
+    import Compat.Random: GLOBAL_RNG
     @inline _At_mul_B(A, B) = At_mul_B(A, B)
     @inline _At_ldiv_B(A, B) = At_ldiv_B(A, B)
-=======
-    import Compat.Random: GLOBAL_RNG
-    @inline function _At_mul_B(A, B)
-        return At_mul_B(A, B)
-    end
->>>>>>> 08693121
     expmat = expm
 else
     using SparseArrays
