__precompile__(true)

"""
Module `Approximations.jl` -- polygonal approximation of convex sets through
support vectors.
"""
module Approximations

using LazySets, Requires

export approximate,
       ballinf_approximation,
       box_approximation, interval_hull,
       decompose,
       diameter,
       norm,
       overapproximate,
       radius,
       box_approximation_symmetric, symmetric_interval_hull,
       BoxDirections,
       BoxDiagDirections,
       OctDirections,
<<<<<<< HEAD
       PolarDirections
=======
       SphericalDirections
>>>>>>> cbc49f0d

include("../compat.jl")

const TOL(N::Type{Float64}) = eps(N)
const TOL(N::Type{Float32}) = eps(N)
const TOL(N::Type{Rational{INNER}}) where {INNER} = zero(N)

const DIR_EAST(N) = [one(N), zero(N)]
const DIR_NORTH(N) = [zero(N), one(N)]
const DIR_WEST(N) = [-one(N), zero(N)]
const DIR_SOUTH(N) = [zero(N), -one(N)]

include("iterative_refinement.jl")
include("box_approximations.jl")
include("template_directions.jl")
include("overapproximate.jl")
include("decompositions.jl")

end # module<|MERGE_RESOLUTION|>--- conflicted
+++ resolved
@@ -20,11 +20,8 @@
        BoxDirections,
        BoxDiagDirections,
        OctDirections,
-<<<<<<< HEAD
        PolarDirections
-=======
        SphericalDirections
->>>>>>> cbc49f0d
 
 include("../compat.jl")
 
